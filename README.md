--- conflicted
+++ resolved
@@ -5,16 +5,29 @@
 
 # `rust-locale`
 
-<<<<<<< HEAD
-Localization library.
-=======
 **WORK IN PROGRESS**
 
 Will implement basic localization support.
 
+**Warning**: This version is mostly useless. Major rewrite is pending for version 0.3.
+
 ## Documentation
 
 On [![Docs.rs](https://docs.rs/locale/badge.svg)](https://docs.rs/locale/) or [github](https://rust-locale.github.io/rust-locale/rust-locale/).
->>>>>>> 01323ddf
 
-**Warning**: This version is mostly useless. Major rewrite is pending for version 0.3.+## Installation
+
+It uses [Cargo](http://crates.io/), Rust's package manager. You can
+depend on this library by adding `locale` to your Cargo dependencies:
+
+```toml
+[dependencies]
+locale = "0.2"
+```
+
+Or, to use the Git repo directly:
+
+```toml
+[dependencies.locale]
+git = "https://github.com/rust-locale/rust-locale.git"
+```