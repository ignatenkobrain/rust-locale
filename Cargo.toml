--- conflicted
+++ resolved
@@ -1,12 +1,7 @@
 [package]
 name = "locale"
-<<<<<<< HEAD
 version = "0.3.0-pre"
-description = "Library for basic localization."
-=======
-version = "0.2.3-pre"
 description = "Library for basic localisation. Warning: Major rewrite pending for 0.3!"
->>>>>>> 9acaf698
 authors = [
     "Ben S <ogham@bsago.me>",
     "Jan Hudec <bulb@ucw.cz>",
